--- conflicted
+++ resolved
@@ -9,11 +9,7 @@
     ],
     dependencies: [
         .package(name: "swift-otel", path: "../.."),
-<<<<<<< HEAD
-        .package(url: "https://github.com/hummingbird-project/hummingbird", exact: "2.0.0-beta.6"),
-=======
         .package(url: "https://github.com/hummingbird-project/hummingbird.git", from: "2.0.0"),
->>>>>>> ce79b5b8
         .package(url: "https://github.com/apple/swift-log.git", from: "1.5.0"),
         .package(url: "https://github.com/apple/swift-metrics.git", from: "2.4.1"),
         .package(url: "https://github.com/apple/swift-distributed-tracing.git", from: "1.0.0"),
